/*
    This file is part of TON Blockchain Library.

    TON Blockchain Library is free software: you can redistribute it and/or modify
    it under the terms of the GNU Lesser General Public License as published by
    the Free Software Foundation, either version 2 of the License, or
    (at your option) any later version.

    TON Blockchain Library is distributed in the hope that it will be useful,
    but WITHOUT ANY WARRANTY; without even the implied warranty of
    MERCHANTABILITY or FITNESS FOR A PARTICULAR PURPOSE.  See the
    GNU Lesser General Public License for more details.

    You should have received a copy of the GNU Lesser General Public License
    along with TON Blockchain Library.  If not, see <http://www.gnu.org/licenses/>.

    Copyright 2017-2020 Telegram Systems LLP
*/
#pragma once

#include <vector>
#include <deque>

#include "td/actor/actor.h"

#include "ton/ton-types.h"

#include "adnl/adnl.h"
#include "dht/dht.h"
#include "overlay/overlays.h"

#include "interfaces/block-handle.h"
#include "interfaces/validator-set.h"
#include "interfaces/block.h"
#include "interfaces/proof.h"
#include "interfaces/shard.h"
#include "catchain/catchain-types.h"
#include "interfaces/out-msg-queue-proof.h"
#include "interfaces/external-message.h"

namespace ton {

namespace validator {

class DownloadToken {
 public:
  virtual ~DownloadToken() = default;
};

struct PerfTimerStats {
  std::string name;
  std::deque<std::pair<double, double>> stats; // <Time::now(), duration>
};

struct CollatorOptions : public td::CntObject {
  bool deferring_enabled = true;

  // Defer messages from account after Xth message in block (excluding first messages from transactions)
  td::uint32 defer_messages_after = 10;
  // Defer all messages if out msg queue size is greater than X (excluding first messages from transactions)
  td::uint64 defer_out_queue_size_limit = 2048;

  // See Collator::process_dispatch_queue
  td::uint32 dispatch_phase_2_max_total = 150;
  td::uint32 dispatch_phase_3_max_total = 150;
  td::uint32 dispatch_phase_2_max_per_initiator = 20;
  td::optional<td::uint32> dispatch_phase_3_max_per_initiator;  // Default - depends on out msg queue size
};

struct CollatorsList : public td::CntObject {
  struct Collator {
    adnl::AdnlNodeIdShort adnl_id;
    bool trusted;
  };
  struct Shard {
    ShardIdFull shard_id;
    std::vector<Collator> collators;
  };
  bool self_collate = true;
  bool use_config_41 = false;
  std::vector<Shard> shards;

  void unpack(const ton_api::engine_validator_collatorsList& obj);
};

struct ValidatorManagerOptions : public td::CntObject {
 public:
  virtual BlockIdExt zero_block_id() const = 0;
  virtual BlockIdExt init_block_id() const = 0;
  virtual bool need_monitor(ShardIdFull shard, const td::Ref<MasterchainState>& state) const = 0;
  virtual bool allow_blockchain_init() const = 0;
  virtual double sync_blocks_before() const = 0;
  virtual double block_ttl() const = 0;
  virtual double state_ttl() const = 0;
  virtual double max_mempool_num() const = 0;
  virtual double archive_ttl() const = 0;
  virtual double key_proof_ttl() const = 0;
  virtual bool initial_sync_disabled() const = 0;
  virtual bool is_hardfork(BlockIdExt block_id) const = 0;
  virtual td::uint32 get_vertical_seqno(BlockSeqno seqno) const = 0;
  virtual td::uint32 get_maximal_vertical_seqno() const = 0;
  virtual td::uint32 get_last_fork_masterchain_seqno() const = 0;
  virtual std::vector<BlockIdExt> get_hardforks() const = 0;
  virtual td::uint32 key_block_utime_step() const {
    return 86400;
  }
  virtual bool check_unsafe_resync_allowed(CatchainSeqno seqno) const = 0;
  virtual td::uint32 check_unsafe_catchain_rotate(BlockSeqno seqno, CatchainSeqno cc_seqno) const = 0;
  virtual bool need_db_truncate() const = 0;
  virtual BlockSeqno get_truncate_seqno() const = 0;
  virtual BlockSeqno sync_upto() const = 0;
  virtual std::string get_session_logs_file() const = 0;
  virtual td::uint32 get_celldb_compress_depth() const = 0;
  virtual size_t get_max_open_archive_files() const = 0;
  virtual double get_archive_preload_period() const = 0;
  virtual bool get_disable_rocksdb_stats() const = 0;
  virtual bool nonfinal_ls_queries_enabled() const = 0;
  virtual td::optional<td::uint64> get_celldb_cache_size() const = 0;
  virtual bool get_celldb_direct_io() const = 0;
  virtual bool get_celldb_preload_all() const = 0;
  virtual td::optional<double> get_catchain_max_block_delay() const = 0;
  virtual bool get_state_serializer_enabled() const = 0;
  virtual td::Ref<CollatorOptions> get_collator_options() const = 0;
<<<<<<< HEAD
  virtual td::Ref<CollatorsList> get_collators_list() const = 0;
=======
  virtual bool get_fast_state_serializer_enabled() const = 0;
>>>>>>> 167d0e3a

  virtual void set_zero_block_id(BlockIdExt block_id) = 0;
  virtual void set_init_block_id(BlockIdExt block_id) = 0;
  virtual void set_shard_check_function(std::function<bool(ShardIdFull)> check_shard) = 0;
  virtual void set_allow_blockchain_init(bool value) = 0;
  virtual void set_sync_blocks_before(double value) = 0;
  virtual void set_block_ttl(double value) = 0;
  virtual void set_state_ttl(double value) = 0;
  virtual void set_max_mempool_num(double value) = 0;
  virtual void set_archive_ttl(double value) = 0;
  virtual void set_key_proof_ttl(double value) = 0;
  virtual void set_initial_sync_disabled(bool value) = 0;
  virtual void set_hardforks(std::vector<BlockIdExt> hardforks) = 0;
  virtual void add_unsafe_resync_catchain(CatchainSeqno seqno) = 0;
  virtual void add_unsafe_catchain_rotate(BlockSeqno seqno, CatchainSeqno cc_seqno, td::uint32 value) = 0;
  virtual void truncate_db(BlockSeqno seqno) = 0;
  virtual void set_sync_upto(BlockSeqno seqno) = 0;
  virtual void set_session_logs_file(std::string f) = 0;
  virtual void set_celldb_compress_depth(td::uint32 value) = 0;
  virtual void set_max_open_archive_files(size_t value) = 0;
  virtual void set_archive_preload_period(double value) = 0;
  virtual void set_disable_rocksdb_stats(bool value) = 0;
  virtual void set_nonfinal_ls_queries_enabled(bool value) = 0;
  virtual void set_celldb_cache_size(td::uint64 value) = 0;
  virtual void set_celldb_direct_io(bool value) = 0;
  virtual void set_celldb_preload_all(bool value) = 0;
  virtual void set_catchain_max_block_delay(double value) = 0;
  virtual void set_state_serializer_enabled(bool value) = 0;
  virtual void set_collator_options(td::Ref<CollatorOptions> value) = 0;
<<<<<<< HEAD
  virtual void set_collators_list(td::Ref<CollatorsList> list) = 0;
=======
  virtual void set_fast_state_serializer_enabled(bool value) = 0;
>>>>>>> 167d0e3a

  static td::Ref<ValidatorManagerOptions> create(
      BlockIdExt zero_block_id, BlockIdExt init_block_id,

      std::function<bool(ShardIdFull)> check_shard = [](ShardIdFull) { return true; },
      bool allow_blockchain_init = false, double sync_blocks_before = 3600, double block_ttl = 86400,
      double state_ttl = 3600, double archive_ttl = 86400 * 7, double key_proof_ttl = 86400 * 3650,
      double max_mempool_num = 999999, bool initial_sync_disabled = false);
};

class ValidatorManagerInterface : public td::actor::Actor {
 public:
  class Callback {
   public:
    virtual ~Callback() = default;

    virtual void initial_read_complete(BlockHandle top_masterchain_blocks) = 0;
    virtual void on_new_masterchain_block(td::Ref<ton::validator::MasterchainState> state,
                                          std::set<ShardIdFull> shards_to_monitor) = 0;

    virtual void send_ihr_message(AccountIdPrefixFull dst, td::BufferSlice data) = 0;
    virtual void send_ext_message(AccountIdPrefixFull dst, td::BufferSlice data) = 0;
    virtual void send_shard_block_info(BlockIdExt block_id, CatchainSeqno cc_seqno, td::BufferSlice data) = 0;
    virtual void send_block_candidate(BlockIdExt block_id, CatchainSeqno cc_seqno, td::uint32 validator_set_hash,
                                      td::BufferSlice data) = 0;
    virtual void send_broadcast(BlockBroadcast broadcast, bool custom_overlays_only = false) = 0;
    virtual void download_block(BlockIdExt block_id, td::uint32 priority, td::Timestamp timeout,
                                td::Promise<ReceivedBlock> promise) = 0;
    virtual void download_zero_state(BlockIdExt block_id, td::uint32 priority, td::Timestamp timeout,
                                     td::Promise<td::BufferSlice> promise) = 0;
    virtual void download_persistent_state(BlockIdExt block_id, BlockIdExt masterchain_block_id, td::uint32 priority,
                                           td::Timestamp timeout, td::Promise<td::BufferSlice> promise) = 0;
    virtual void download_block_proof(BlockIdExt block_id, td::uint32 priority, td::Timestamp timeout,
                                      td::Promise<td::BufferSlice> promise) = 0;
    virtual void download_block_proof_link(BlockIdExt block_id, td::uint32 priority, td::Timestamp timeout,
                                           td::Promise<td::BufferSlice> promise) = 0;
    virtual void get_next_key_blocks(BlockIdExt block_id, td::Timestamp timeout,
                                     td::Promise<std::vector<BlockIdExt>> promise) = 0;
    virtual void download_archive(BlockSeqno masterchain_seqno, ShardIdFull shard_prefix, std::string tmp_dir,
                                  td::Timestamp timeout, td::Promise<std::string> promise) = 0;
    virtual void download_out_msg_queue_proof(ShardIdFull dst_shard, std::vector<BlockIdExt> blocks,
                                              block::ImportedMsgQueueLimits limits, td::Timestamp timeout,
                                              td::Promise<std::vector<td::Ref<OutMsgQueueProof>>> promise) = 0;

    virtual void new_key_block(BlockHandle handle) = 0;
  };

  virtual ~ValidatorManagerInterface() = default;
  virtual void install_callback(std::unique_ptr<Callback> new_callback, td::Promise<td::Unit> promise) = 0;
  virtual void add_permanent_key(PublicKeyHash key, td::Promise<td::Unit> promise) = 0;
  virtual void add_temp_key(PublicKeyHash key, td::Promise<td::Unit> promise) = 0;
  virtual void del_permanent_key(PublicKeyHash key, td::Promise<td::Unit> promise) = 0;
  virtual void del_temp_key(PublicKeyHash key, td::Promise<td::Unit> promise) = 0;

  virtual void validate_block_is_next_proof(BlockIdExt prev_block_id, BlockIdExt next_block_id, td::BufferSlice proof,
                                            td::Promise<td::Unit> promise) = 0;
  virtual void validate_block_proof(BlockIdExt block_id, td::BufferSlice proof, td::Promise<td::Unit> promise) = 0;
  virtual void validate_block_proof_link(BlockIdExt block_id, td::BufferSlice proof, td::Promise<td::Unit> promise) = 0;
  virtual void validate_block_proof_rel(BlockIdExt block_id, BlockIdExt rel_block_id, td::BufferSlice proof,
                                        td::Promise<td::Unit> promise) = 0;
  virtual void validate_block(ReceivedBlock block, td::Promise<BlockHandle> promise) = 0;
  virtual void prevalidate_block(BlockBroadcast broadcast, td::Promise<td::Unit> promise) = 0;

  //virtual void create_validate_block(BlockId block, td::BufferSlice data, td::Promise<Block> promise) = 0;
  virtual void sync_complete(td::Promise<td::Unit> promise) = 0;

  virtual void get_top_masterchain_state(td::Promise<td::Ref<MasterchainState>> promise) = 0;
  virtual void get_top_masterchain_block(td::Promise<BlockIdExt> promise) = 0;
  virtual void get_top_masterchain_state_block(
      td::Promise<std::pair<td::Ref<MasterchainState>, BlockIdExt>> promise) = 0;
  virtual void get_last_liteserver_state_block(
      td::Promise<std::pair<td::Ref<MasterchainState>, BlockIdExt>> promise) = 0;

  virtual void get_block_data(BlockHandle handle, td::Promise<td::BufferSlice> promise) = 0;
  virtual void check_zero_state_exists(BlockIdExt block_id, td::Promise<bool> promise) = 0;
  virtual void get_zero_state(BlockIdExt block_id, td::Promise<td::BufferSlice> promise) = 0;
  virtual void check_persistent_state_exists(BlockIdExt block_id, BlockIdExt masterchain_block_id,
                                             td::Promise<bool> promise) = 0;
  virtual void get_persistent_state(BlockIdExt block_id, BlockIdExt masterchain_block_id,
                                    td::Promise<td::BufferSlice> promise) = 0;
  virtual void get_persistent_state_slice(BlockIdExt block_id, BlockIdExt masterchain_block_id, td::int64 offset,
                                          td::int64 max_length, td::Promise<td::BufferSlice> promise) = 0;
  virtual void get_previous_persistent_state_files(
      BlockSeqno cur_mc_seqno, td::Promise<std::vector<std::pair<std::string, ShardIdFull>>> promise) = 0;
  virtual void get_block_proof(BlockHandle handle, td::Promise<td::BufferSlice> promise) = 0;
  virtual void get_block_proof_link(BlockHandle handle, td::Promise<td::BufferSlice> promise) = 0;
  virtual void get_block_handle(BlockIdExt block_id, bool force, td::Promise<BlockHandle> promise) = 0;
  virtual void get_key_block_proof(BlockIdExt block_id, td::Promise<td::BufferSlice> promise) = 0;
  virtual void get_key_block_proof_link(BlockIdExt block_id, td::Promise<td::BufferSlice> promise) = 0;
  virtual void get_next_key_blocks(BlockIdExt block_id, td::uint32 cnt,
                                   td::Promise<std::vector<BlockIdExt>> promise) = 0;
  virtual void get_next_block(BlockIdExt block_id, td::Promise<BlockHandle> promise) = 0;
  virtual void write_handle(BlockHandle handle, td::Promise<td::Unit> promise) = 0;

  virtual void new_external_message(td::BufferSlice data, int priority) = 0;
  virtual void check_external_message(td::BufferSlice data, td::Promise<td::Ref<ExtMessage>> promise) = 0;
  virtual void new_ihr_message(td::BufferSlice data) = 0;
  virtual void new_shard_block(BlockIdExt block_id, CatchainSeqno cc_seqno, td::BufferSlice data) = 0;
  virtual void new_block_candidate(BlockIdExt block_id, td::BufferSlice data) = 0;

  virtual void add_ext_server_id(adnl::AdnlNodeIdShort id) = 0;
  virtual void add_ext_server_port(td::uint16 port) = 0;

  virtual void get_download_token(size_t download_size, td::uint32 priority, td::Timestamp timeout,
                                  td::Promise<std::unique_ptr<DownloadToken>> promise) = 0;

  virtual void get_block_data_from_db(ConstBlockHandle handle, td::Promise<td::Ref<BlockData>> promise) = 0;
  virtual void get_block_data_from_db_short(BlockIdExt block_id, td::Promise<td::Ref<BlockData>> promise) = 0;
  virtual void get_block_candidate_from_db(PublicKey source, BlockIdExt id, FileHash collated_data_file_hash,
                                           td::Promise<BlockCandidate> promise) = 0;
  virtual void get_candidate_data_by_block_id_from_db(BlockIdExt id, td::Promise<td::BufferSlice> promise) = 0;
  virtual void get_shard_state_from_db(ConstBlockHandle handle, td::Promise<td::Ref<ShardState>> promise) = 0;
  virtual void get_shard_state_from_db_short(BlockIdExt block_id, td::Promise<td::Ref<ShardState>> promise) = 0;
  virtual void get_block_proof_from_db(ConstBlockHandle handle, td::Promise<td::Ref<Proof>> promise) = 0;
  virtual void get_block_proof_from_db_short(BlockIdExt id, td::Promise<td::Ref<Proof>> promise) = 0;
  virtual void get_block_proof_link_from_db(ConstBlockHandle handle, td::Promise<td::Ref<ProofLink>> promise) = 0;
  virtual void get_block_proof_link_from_db_short(BlockIdExt id, td::Promise<td::Ref<ProofLink>> promise) = 0;

  virtual void get_block_by_lt_from_db(AccountIdPrefixFull account, LogicalTime lt,
                                       td::Promise<ConstBlockHandle> promise) = 0;
  virtual void get_block_by_unix_time_from_db(AccountIdPrefixFull account, UnixTime ts,
                                              td::Promise<ConstBlockHandle> promise) = 0;
  virtual void get_block_by_seqno_from_db(AccountIdPrefixFull account, BlockSeqno seqno,
                                          td::Promise<ConstBlockHandle> promise) = 0;

  virtual void wait_block_state(BlockHandle handle, td::uint32 priority, td::Timestamp timeout,
                                td::Promise<td::Ref<ShardState>> promise) = 0;
  virtual void wait_block_state_short(BlockIdExt block_id, td::uint32 priority, td::Timestamp timeout,
                                      td::Promise<td::Ref<ShardState>> promise) = 0;

  virtual void wait_neighbor_msg_queue_proofs(ShardIdFull dst_shard, std::vector<BlockIdExt> blocks,
                                              td::Timestamp timeout,
                                              td::Promise<std::map<BlockIdExt, td::Ref<OutMsgQueueProof>>> promise) = 0;

  virtual void get_archive_id(BlockSeqno masterchain_seqno, ShardIdFull shard_prefix,
                              td::Promise<td::uint64> promise) = 0;
  virtual void get_archive_slice(td::uint64 archive_id, td::uint64 offset, td::uint32 limit,
                                 td::Promise<td::BufferSlice> promise) = 0;

  virtual void run_ext_query(td::BufferSlice data, td::Promise<td::BufferSlice> promise) = 0;
  virtual void prepare_stats(td::Promise<std::vector<std::pair<std::string, std::string>>> promise) = 0;

  virtual void prepare_perf_timer_stats(td::Promise<std::vector<PerfTimerStats>> promise) = 0;
  virtual void add_perf_timer_stat(std::string name, double duration) = 0;
  virtual void get_out_msg_queue_size(BlockIdExt block_id, td::Promise<td::uint64> promise) = 0;

  virtual void update_options(td::Ref<ValidatorManagerOptions> opts) = 0;

  virtual void get_validator_sessions_info(
      td::Promise<tl_object_ptr<ton_api::engine_validator_validatorSessionsInfo>> promise) = 0;

  virtual void add_collator(adnl::AdnlNodeIdShort id, ShardIdFull shard) = 0;
  virtual void del_collator(adnl::AdnlNodeIdShort id, ShardIdFull shard) = 0;
};

}  // namespace validator

}  // namespace ton<|MERGE_RESOLUTION|>--- conflicted
+++ resolved
@@ -121,11 +121,8 @@
   virtual td::optional<double> get_catchain_max_block_delay() const = 0;
   virtual bool get_state_serializer_enabled() const = 0;
   virtual td::Ref<CollatorOptions> get_collator_options() const = 0;
-<<<<<<< HEAD
+  virtual bool get_fast_state_serializer_enabled() const = 0;
   virtual td::Ref<CollatorsList> get_collators_list() const = 0;
-=======
-  virtual bool get_fast_state_serializer_enabled() const = 0;
->>>>>>> 167d0e3a
 
   virtual void set_zero_block_id(BlockIdExt block_id) = 0;
   virtual void set_init_block_id(BlockIdExt block_id) = 0;
@@ -155,11 +152,8 @@
   virtual void set_catchain_max_block_delay(double value) = 0;
   virtual void set_state_serializer_enabled(bool value) = 0;
   virtual void set_collator_options(td::Ref<CollatorOptions> value) = 0;
-<<<<<<< HEAD
+  virtual void set_fast_state_serializer_enabled(bool value) = 0;
   virtual void set_collators_list(td::Ref<CollatorsList> list) = 0;
-=======
-  virtual void set_fast_state_serializer_enabled(bool value) = 0;
->>>>>>> 167d0e3a
 
   static td::Ref<ValidatorManagerOptions> create(
       BlockIdExt zero_block_id, BlockIdExt init_block_id,
