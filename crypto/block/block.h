/*
    This file is part of TON Blockchain Library.

    TON Blockchain Library is free software: you can redistribute it and/or modify
    it under the terms of the GNU Lesser General Public License as published by
    the Free Software Foundation, either version 2 of the License, or
    (at your option) any later version.

    TON Blockchain Library is distributed in the hope that it will be useful,
    but WITHOUT ANY WARRANTY; without even the implied warranty of
    MERCHANTABILITY or FITNESS FOR A PARTICULAR PURPOSE.  See the
    GNU Lesser General Public License for more details.

    You should have received a copy of the GNU Lesser General Public License
    along with TON Blockchain Library.  If not, see <http://www.gnu.org/licenses/>.

    Copyright 2017-2020 Telegram Systems LLP
*/
#pragma once
#include "common/refcnt.hpp"
#include "vm/cells.h"
#include "vm/cellslice.h"
#include "vm/dict.h"
#include "vm/boc.h"
#include "vm/stack.hpp"
#include <ostream>
#include "tl/tlblib.hpp"
#include "td/utils/bits.h"
#include "td/utils/CancellationToken.h"
#include "td/utils/StringBuilder.h"
#include "ton/ton-types.h"

namespace block {

using td::Ref;

struct PublicKey {
  std::string key;

  static td::Result<PublicKey> from_bytes(td::Slice key);

  static td::Result<PublicKey> parse(td::Slice key);

  std::string serialize(bool base64_url = false);
};

struct StdAddress {
  ton::WorkchainId workchain{ton::workchainInvalid};
  bool bounceable{true};  // addresses must be bounceable by default
  bool testnet{false};
  ton::StdSmcAddress addr;
  StdAddress() = default;
  StdAddress(ton::WorkchainId _wc, const ton::StdSmcAddress& _addr, bool _bounce = true, bool _testnet = false)
      : workchain(_wc), bounceable(_bounce), testnet(_testnet), addr(_addr) {
  }
  StdAddress(ton::WorkchainId _wc, td::ConstBitPtr _addr, bool _bounce = true, bool _testnet = false)
      : workchain(_wc), bounceable(_bounce), testnet(_testnet), addr(_addr) {
  }
  explicit StdAddress(std::string serialized);
  explicit StdAddress(td::Slice from);
  bool is_valid() const {
    return workchain != ton::workchainInvalid;
  }
  bool invalidate() {
    workchain = ton::workchainInvalid;
    return false;
  }
  std::string rserialize(bool base64_url = false) const;
  bool rserialize_to(td::MutableSlice to, bool base64_url = false) const;
  bool rserialize_to(char to[48], bool base64_url = false) const;
  bool rdeserialize(td::Slice from);
  bool rdeserialize(std::string from);
  bool rdeserialize(const char from[48]);
  bool parse_addr(td::Slice acc_string);
  bool operator==(const StdAddress& other) const;

  static td::Result<StdAddress> parse(td::Slice acc_string);
};

inline td::StringBuilder& operator<<(td::StringBuilder& sb, const StdAddress& addr) {
  return sb << addr.workchain << " : " << addr.addr.to_hex();
}

bool parse_std_account_addr(td::Slice acc_string, ton::WorkchainId& wc, ton::StdSmcAddress& addr,
                            bool* bounceable = nullptr, bool* testnet_only = nullptr);

struct ShardId {
  ton::WorkchainId workchain_id;
  int shard_pfx_len;
  unsigned long long shard_pfx;
  ShardId(ton::WorkchainId wc_id = ton::workchainInvalid)
      : workchain_id(wc_id), shard_pfx_len(0), shard_pfx(1ULL << 63) {
  }
  ShardId(ton::WorkchainId wc_id, unsigned long long sh_pfx);
  ShardId(ton::ShardIdFull ton_shard);
  ShardId(ton::BlockId ton_block);
  ShardId(const ton::BlockIdExt& ton_block);
  ShardId(ton::WorkchainId wc_id, unsigned long long sh_pfx, int sh_pfx_len);
  ShardId(vm::CellSlice& cs) {
    deserialize(cs);
  }
  ShardId(Ref<vm::CellSlice> cs_ref) {
    vm::CellSlice cs{*cs_ref};
    deserialize(cs);
  }
  explicit operator ton::ShardIdFull() const {
    return ton::ShardIdFull{workchain_id, shard_pfx};
  }
  bool operator==(const ShardId& other) const {
    return workchain_id == other.workchain_id && shard_pfx == other.shard_pfx;
  }
  void invalidate() {
    workchain_id = ton::workchainInvalid;
    shard_pfx_len = 0;
  }
  bool is_valid() const {
    return workchain_id != ton::workchainInvalid;
  }
  void show(std::ostream& os) const;
  std::string to_str() const;
  bool serialize(vm::CellBuilder& cb) const;
  bool deserialize(vm::CellSlice& cs);

 private:
  void init();
};

struct EnqueuedMsgDescr {
  ton::AccountIdPrefixFull src_prefix_, cur_prefix_, next_prefix_, dest_prefix_;
  ton::LogicalTime lt_;
  ton::LogicalTime enqueued_lt_;
  ton::Bits256 hash_;
  Ref<vm::Cell> msg_;
  Ref<vm::Cell> msg_env_;
  EnqueuedMsgDescr() = default;
  EnqueuedMsgDescr(ton::AccountIdPrefixFull cur_pfx, ton::AccountIdPrefixFull next_pfx, ton::LogicalTime lt,
                   ton::LogicalTime enqueued_lt, td::ConstBitPtr hash)
      : cur_prefix_(cur_pfx), next_prefix_(next_pfx), lt_(lt), enqueued_lt_(enqueued_lt), hash_(hash) {
  }
  bool is_valid() const {
    return next_prefix_.is_valid();
  }
  bool check_key(td::ConstBitPtr key) const;
  bool invalidate() {
    next_prefix_.workchain = cur_prefix_.workchain = ton::workchainInvalid;
    return false;
  }
  bool unpack(vm::CellSlice& cs);
  bool same_workchain() const {
    return cur_prefix_.workchain == next_prefix_.workchain;
  }
};

using compute_shard_end_lt_func_t = std::function<ton::LogicalTime(ton::AccountIdPrefixFull)>;

struct MsgProcessedUpto {
  ton::ShardId shard;
  ton::BlockSeqno mc_seqno;
  ton::LogicalTime last_inmsg_lt;
  ton::Bits256 last_inmsg_hash;
  compute_shard_end_lt_func_t compute_shard_end_lt;
  MsgProcessedUpto() = default;
  MsgProcessedUpto(ton::ShardId _shard, ton::BlockSeqno _mcseqno, ton::LogicalTime _lt, td::ConstBitPtr _hash)
      : shard(_shard), mc_seqno(_mcseqno), last_inmsg_lt(_lt), last_inmsg_hash(_hash) {
  }
  bool operator<(const MsgProcessedUpto& other) const& {
    return shard < other.shard || (shard == other.shard && mc_seqno < other.mc_seqno);
  }
  bool contains(const MsgProcessedUpto& other) const&;
  bool contains(ton::ShardId other_shard, ton::LogicalTime other_lt, td::ConstBitPtr other_hash,
                ton::BlockSeqno other_mc_seqno) const&;
  // NB: this is for checking whether we have already imported an internal message
  bool already_processed(const EnqueuedMsgDescr& msg) const;
  bool can_check_processed() const {
    return (bool)compute_shard_end_lt;
  }
  std::ostream& print(std::ostream& os) const;
  std::string to_str() const;
};

static inline std::ostream& operator<<(std::ostream& os, const MsgProcessedUpto& proc) {
  return proc.print(os);
}

struct MsgProcessedUptoCollection {
  ton::ShardIdFull owner;
  bool valid{false};
  std::vector<MsgProcessedUpto> list;
  MsgProcessedUptoCollection(ton::ShardIdFull _owner) : owner(_owner) {
  }
  MsgProcessedUptoCollection(ton::ShardIdFull _owner, Ref<vm::CellSlice> cs_ref);
  static std::unique_ptr<MsgProcessedUptoCollection> unpack(ton::ShardIdFull _owner, Ref<vm::CellSlice> cs_ref);
  bool is_valid() const {
    return valid;
  }
  bool insert(ton::BlockSeqno mc_seqno, ton::LogicalTime last_proc_lt, td::ConstBitPtr last_proc_hash);
  bool insert_infty(ton::BlockSeqno mc_seqno, ton::LogicalTime last_proc_lt = ~0ULL);
  bool compactify();
  bool pack(vm::CellBuilder& cb);
  bool is_reduced() const;
  bool contains(const MsgProcessedUpto& other) const;
  bool contains(const MsgProcessedUptoCollection& other) const;
  const MsgProcessedUpto* is_simple_update_of(const MsgProcessedUptoCollection& other, bool& ok) const;
  ton::BlockSeqno min_mc_seqno() const;
  bool split(ton::ShardIdFull new_owner);
  bool combine_with(const MsgProcessedUptoCollection& other);
  // NB: this is for checking whether we have already imported an internal message
  bool already_processed(const EnqueuedMsgDescr& msg) const;
  bool can_check_processed() const;
  bool for_each_mcseqno(std::function<bool(ton::BlockSeqno)>) const;
  std::ostream& print(std::ostream& os) const;
  std::string to_str() const;
};

static inline std::ostream& operator<<(std::ostream& os, const MsgProcessedUptoCollection& proc_coll) {
  return proc_coll.print(os);
}

struct ImportedMsgQueueLimits {
  // Default values
  td::uint32 max_bytes = 1 << 16;
  td::uint32 max_msgs = 30;
  bool deserialize(vm::CellSlice& cs);
  ImportedMsgQueueLimits operator*(td::uint32 x) const {
    return {max_bytes * x, max_msgs * x};
  }
};

struct ParamLimits {
  enum { limits_cnt = 4 };
  enum { cl_underload = 0, cl_normal = 1, cl_soft = 2, cl_medium = 3, cl_hard = 4 };
  ParamLimits() = default;
  ParamLimits(td::uint32 underload, td::uint32 soft_lim, td::uint32 hard_lim)
      : limits_{underload, soft_lim, (soft_lim + hard_lim) / 2, hard_lim} {
  }
  td::uint32 underload() const {
    return limits_[0];
  }
  td::uint32 soft() const {
    return limits_[1];
  }
  td::uint32 hard() const {
    return limits_[3];
  }
  bool compute_medium_limit() {
    limits_[2] = soft() + ((hard() - soft()) >> 1);
    return true;
  }
  bool deserialize(vm::CellSlice& cs);
  int classify(td::uint64 value) const;
  bool fits(unsigned cls, td::uint64 value) const;

 private:
  std::array<td::uint32, limits_cnt> limits_;
};

struct BlockLimits {
  ParamLimits bytes, gas, lt_delta;
  ton::LogicalTime start_lt{0};
  ImportedMsgQueueLimits imported_msg_queue;
  const vm::CellUsageTree* usage_tree{nullptr};
  bool deserialize(vm::CellSlice& cs);
  int classify_size(td::uint64 size) const;
  int classify_gas(td::uint64 gas) const;
  int classify_lt(ton::LogicalTime lt) const;
  int classify_collated_data_size(td::uint64 size) const;
  int classify(td::uint64 size, td::uint64 gas, ton::LogicalTime lt, td::uint64 collated_size) const;
  bool fits(unsigned cls, td::uint64 size, td::uint64 gas, ton::LogicalTime lt, td::uint64 collated_size) const;
};

struct BlockLimitStatus {
  const BlockLimits& limits;
  ton::LogicalTime cur_lt;
  td::uint64 gas_used{};
  vm::NewCellStorageStat st_stat;
  unsigned accounts{}, transactions{}, extra_out_msgs{};
<<<<<<< HEAD
  vm::ProofStorageStat collated_data_stat;
=======
  unsigned public_library_diff{};
>>>>>>> cef6f47c
  BlockLimitStatus(const BlockLimits& limits_, ton::LogicalTime lt = 0)
      : limits(limits_), cur_lt(std::max(limits_.start_lt, lt)) {
  }
  void reset() {
    cur_lt = limits.start_lt;
    st_stat.set_zero();
    transactions = accounts = 0;
    gas_used = 0;
    extra_out_msgs = 0;
<<<<<<< HEAD
    collated_data_stat = {};
=======
    public_library_diff = 0;
>>>>>>> cef6f47c
  }
  td::uint64 estimate_block_size(const vm::NewCellStorageStat::Stat* extra = nullptr) const;
  int classify() const;
  bool fits(unsigned cls) const;
  bool would_fit(unsigned cls, ton::LogicalTime end_lt, td::uint64 more_gas,
                 const vm::NewCellStorageStat::Stat* extra = nullptr) const;
  bool add_cell(Ref<vm::Cell> cell) {
    st_stat.add_cell(std::move(cell));
    return true;
  }
  bool add_proof(Ref<vm::Cell> cell) {
    st_stat.add_proof(std::move(cell), limits.usage_tree);
    return true;
  }
  bool update_lt(ton::LogicalTime lt) {
    cur_lt = std::max(lt, cur_lt);
    return true;
  }
  bool update_gas(td::uint64 more_gas) {
    gas_used += more_gas;
    return true;
  }
  bool add_transaction(unsigned cnt = 1) {
    transactions += cnt;
    return true;
  }
  bool add_account(unsigned cnt = 1) {
    accounts += cnt;
    return true;
  }
};

namespace tlb {
struct CurrencyCollection;
}  // namespace tlb

struct CurrencyCollection {
  using type_class = block::tlb::CurrencyCollection;
  td::RefInt256 grams;
  Ref<vm::Cell> extra;
  CurrencyCollection() = default;
  explicit CurrencyCollection(td::RefInt256 _grams, Ref<vm::Cell> _extra = {})
      : grams(std::move(_grams)), extra(std::move(_extra)) {
  }
  explicit CurrencyCollection(long long _grams, Ref<vm::Cell> _extra = {})
      : grams(true, _grams), extra(std::move(_extra)) {
  }
  bool set_zero() {
    grams = td::RefInt256{true, 0};
    extra.clear();
    return true;
  }
  static CurrencyCollection zero() {
    return CurrencyCollection(td::RefInt256{true, 0});
  }
  bool is_valid() const {
    return grams.not_null();
  }
  bool is_zero() const {
    return is_valid() && extra.is_null() && !td::sgn(grams);
  }
  bool has_extra() const {
    return extra.not_null();
  }
  bool invalidate() {
    extra.clear();
    grams.clear();
    return false;
  }
  bool validate(int max_cells = 1024) const;
  bool validate_extra(int max_cells = 1024) const;
  bool operator==(const CurrencyCollection& other) const;
  bool operator!=(const CurrencyCollection& other) const {
    return !operator==(other);
  }
  bool operator==(td::RefInt256 other_grams) const {
    return is_valid() && !has_extra() && !td::cmp(grams, other_grams);
  }
  bool operator!=(td::RefInt256 other_grams) const {
    return !operator==(std::move(other_grams));
  }
  bool operator>=(const CurrencyCollection& other) const;
  bool operator<=(const CurrencyCollection& other) const {
    return other >= *this;
  }
  static bool add(const CurrencyCollection& a, const CurrencyCollection& b, CurrencyCollection& c);
  static bool add(const CurrencyCollection& a, CurrencyCollection&& b, CurrencyCollection& c);
  CurrencyCollection& operator+=(const CurrencyCollection& other);
  CurrencyCollection& operator+=(CurrencyCollection&& other);
  CurrencyCollection& operator+=(td::RefInt256 other_grams);
  CurrencyCollection operator+(const CurrencyCollection& other) const;
  CurrencyCollection operator+(CurrencyCollection&& other) const;
  CurrencyCollection operator+(td::RefInt256 other_grams);
  static bool sub(const CurrencyCollection& a, const CurrencyCollection& b, CurrencyCollection& c);
  static bool sub(const CurrencyCollection& a, CurrencyCollection&& b, CurrencyCollection& c);
  CurrencyCollection& operator-=(const CurrencyCollection& other);
  CurrencyCollection& operator-=(CurrencyCollection&& other);
  CurrencyCollection& operator-=(td::RefInt256 other_grams);
  CurrencyCollection operator-(const CurrencyCollection& other) const;
  CurrencyCollection operator-(CurrencyCollection&& other) const;
  CurrencyCollection operator-(td::RefInt256 other_grams) const;
  bool store(vm::CellBuilder& cb) const;
  bool store_or_zero(vm::CellBuilder& cb) const;
  bool fetch(vm::CellSlice& cs);
  bool fetch_exact(vm::CellSlice& cs);
  bool unpack(Ref<vm::CellSlice> csr);
  bool validate_unpack(Ref<vm::CellSlice> csr, int max_cells = 1024);
  Ref<vm::CellSlice> pack() const;
  bool pack_to(Ref<vm::CellSlice>& csr) const {
    return (csr = pack()).not_null();
  }
  Ref<vm::Tuple> as_vm_tuple() const {
    if (is_valid()) {
      return vm::make_tuple_ref(grams, vm::StackEntry::maybe(extra));
    } else {
      return {};
    }
  }
  bool show(std::ostream& os) const;
  std::string to_str() const;
};

std::ostream& operator<<(std::ostream& os, const CurrencyCollection& cc);

struct ShardState {
  enum { verbosity = 0 };
  ton::BlockIdExt id_;
  Ref<vm::Cell> root_;
  int global_id_;
  ton::UnixTime utime_;
  ton::LogicalTime lt_;
  ton::BlockSeqno mc_blk_seqno_, min_ref_mc_seqno_, vert_seqno_;
  ton::BlockIdExt mc_blk_ref_;
  ton::LogicalTime mc_blk_lt_;
  bool before_split_{false};
  std::unique_ptr<vm::AugmentedDictionary> account_dict_;
  std::unique_ptr<vm::Dictionary> shard_libraries_;
  Ref<vm::Cell> mc_state_extra_;
  td::uint64 overload_history_{0}, underload_history_{0};
  CurrencyCollection total_balance_, total_validator_fees_, global_balance_;
  std::unique_ptr<vm::AugmentedDictionary> out_msg_queue_;
  std::unique_ptr<vm::Dictionary> ihr_pending_;
  std::unique_ptr<vm::Dictionary> block_create_stats_;
  std::shared_ptr<block::MsgProcessedUptoCollection> processed_upto_;

  bool is_valid() const {
    return id_.is_valid();
  }
  bool is_masterchain() const {
    return id_.is_masterchain();
  }
  bool invalidate() {
    id_.invalidate();
    return false;
  }
  td::Status unpack_state(ton::BlockIdExt id, Ref<vm::Cell> state_root);
  td::Status unpack_state_ext(ton::BlockIdExt id, Ref<vm::Cell> state_root, int global_id,
                              ton::BlockSeqno prev_mc_block_seqno, bool after_split, bool clear_history,
                              std::function<bool(ton::BlockSeqno)> for_each_mcseqno);
  td::Status merge_with(ShardState& sib);
  td::Result<std::unique_ptr<vm::AugmentedDictionary>> compute_split_out_msg_queue(ton::ShardIdFull subshard,
                                                                                   td::uint32* queue_size = nullptr);
  td::Result<std::shared_ptr<block::MsgProcessedUptoCollection>> compute_split_processed_upto(
      ton::ShardIdFull subshard);
  td::Status split(ton::ShardIdFull subshard, td::uint32* queue_size = nullptr);
  td::Status unpack_out_msg_queue_info(Ref<vm::Cell> out_msg_queue_info);
  bool clear_load_history() {
    overload_history_ = underload_history_ = 0;
    return true;
  }
  bool clear_load_history_if(bool cond) {
    return !cond || clear_load_history();
  }
  td::Status check_before_split(bool before_split) const;
  td::Status check_global_id(int req_global_id) const;
  td::Status check_mc_blk_seqno(ton::BlockSeqno last_mc_block_seqno) const;
  bool update_prev_utime_lt(ton::UnixTime& prev_utime, ton::LogicalTime& prev_lt) const;

  bool for_each_mcseqno(std::function<bool(ton::BlockSeqno)> func) const {
    return processed_upto_ && processed_upto_->for_each_mcseqno(std::move(func));
  }
};

struct ValueFlow {
  struct SetZero {};
  CurrencyCollection from_prev_blk, to_next_blk, imported, exported, fees_collected, fees_imported, recovered, created,
      minted, burned;
  ValueFlow() = default;
  ValueFlow(SetZero)
      : from_prev_blk{0}
      , to_next_blk{0}
      , imported{0}
      , exported{0}
      , fees_collected{0}
      , fees_imported{0}
      , recovered{0}
      , created{0}
      , minted{0}
      , burned{0} {
  }
  bool is_valid() const {
    return from_prev_blk.is_valid() && minted.is_valid();
  }
  bool validate() const;
  bool invalidate() {
    return from_prev_blk.invalidate();
  }
  bool set_zero();
  bool store(vm::CellBuilder& cb) const;
  bool fetch(vm::CellSlice& cs);
  bool unpack(Ref<vm::CellSlice> csr);
  bool show(std::ostream& os) const;
  std::string to_str() const;

 private:
  bool show_one(std::ostream& os, const char* str, const CurrencyCollection& cc) const;
};

std::ostream& operator<<(std::ostream& os, const ValueFlow& vflow);

struct DiscountedCounter {
  struct SetZero {};
  bool valid;
  ton::UnixTime last_updated;
  td::uint64 total;
  td::uint64 cnt2048;
  td::uint64 cnt65536;
  DiscountedCounter() : valid(false) {
  }
  DiscountedCounter(SetZero) : valid(true), last_updated(0), total(0), cnt2048(0), cnt65536(0) {
  }
  DiscountedCounter(ton::UnixTime _lastupd, td::uint64 _total, td::uint64 _cnt2048, td::uint64 _cnt65536)
      : valid(true), last_updated(_lastupd), total(_total), cnt2048(_cnt2048), cnt65536(_cnt65536) {
  }
  static DiscountedCounter Zero() {
    return SetZero();
  }
  bool is_valid() const {
    return valid;
  }
  bool invalidate() {
    return (valid = false);
  }
  bool set_zero() {
    last_updated = 0;
    total = cnt2048 = cnt65536 = 0;
    return (valid = true);
  }
  bool is_zero() const {
    return !total;
  }
  bool almost_zero() const {
    return (cnt2048 | cnt65536) <= 1;
  }
  bool operator==(const DiscountedCounter& other) const {
    return last_updated == other.last_updated && total == other.total && cnt2048 == other.cnt2048 &&
           cnt65536 == other.cnt65536;
  }
  bool almost_equals(const DiscountedCounter& other) const {
    return last_updated == other.last_updated && total == other.total && cnt2048 <= other.cnt2048 + 1 &&
           other.cnt2048 <= cnt2048 + 1 && cnt65536 <= other.cnt65536 + 1 && other.cnt65536 <= cnt65536 + 1;
  }
  bool modified_since(ton::UnixTime utime) const {
    return last_updated >= utime;
  }
  bool validate();
  bool increase_by(unsigned count, ton::UnixTime now);
  bool fetch(vm::CellSlice& cs);
  bool unpack(Ref<vm::CellSlice> csr);
  bool store(vm::CellBuilder& cb) const;
  Ref<vm::CellSlice> pack() const;
  bool show(std::ostream& os) const;
  std::string to_str() const;
};

static inline std::ostream& operator<<(std::ostream& os, const DiscountedCounter& dcount) {
  dcount.show(os);
  return os;
}

bool fetch_CreatorStats(vm::CellSlice& cs, DiscountedCounter& mc_cnt, DiscountedCounter& shard_cnt);
bool store_CreatorStats(vm::CellBuilder& cb, const DiscountedCounter& mc_cnt, const DiscountedCounter& shard_cnt);
bool unpack_CreatorStats(Ref<vm::CellSlice> cs, DiscountedCounter& mc_cnt, DiscountedCounter& shard_cnt);

struct BlockProofLink {
  ton::BlockIdExt from, to;
  bool is_key{false}, is_fwd{false};
  Ref<vm::Cell> dest_proof, state_proof, proof;
  ton::CatchainSeqno cc_seqno{0};
  td::uint32 validator_set_hash{0};
  std::vector<ton::BlockSignature> signatures;
  BlockProofLink(ton::BlockIdExt _from, ton::BlockIdExt _to, bool _iskey = false)
      : from(_from), to(_to), is_key(_iskey), is_fwd(to.seqno() > from.seqno()) {
  }
  bool incomplete() const {
    return dest_proof.is_null();
  }
  td::Status validate(td::uint32* save_utime = nullptr) const;
};

struct BlockProofChain {
  ton::BlockIdExt from, to;
  int mode;
  td::uint32 last_utime{0};
  bool complete{false}, has_key_block{false}, has_utime{false}, valid{false};
  ton::BlockIdExt key_blkid;
  std::vector<BlockProofLink> links;
  std::size_t link_count() const {
    return links.size();
  }
  BlockProofChain(ton::BlockIdExt _from, ton::BlockIdExt _to, int _mode = 0) : from(_from), to(_to), mode(_mode) {
  }
  BlockProofLink& new_link(const ton::BlockIdExt& cur, const ton::BlockIdExt& next, bool iskey = false) {
    links.emplace_back(cur, next, iskey);
    return links.back();
  }
  const BlockProofLink& last_link() const {
    return links.back();
  }
  BlockProofLink& last_link() {
    return links.back();
  }
  bool last_link_incomplete() const {
    return !links.empty() && last_link().incomplete();
  }
  td::Status validate(td::CancellationToken cancellation_token = {});
};

// compute the share of shardchain blocks generated by each validator using Monte Carlo method
class MtCarloComputeShare {
  int K, N;
  long long iterations;
  std::vector<double> W;
  std::vector<double> CW, RW;
  std::vector<std::pair<double, double>> H;
  std::vector<int> A;
  double R0;
  bool ok;

 public:
  MtCarloComputeShare(int subset_size, const std::vector<double>& weights, long long iteration_count = 1000000)
      : K(subset_size), N((int)weights.size()), iterations(iteration_count), W(weights), ok(false) {
    compute();
  }
  MtCarloComputeShare(int subset_size, int set_size, const double* weights, long long iteration_count = 1000000)
      : K(subset_size), N(set_size), iterations(iteration_count), W(weights, weights + set_size), ok(false) {
    compute();
  }
  bool is_ok() const {
    return ok;
  }
  const double* share_array() const {
    return ok ? RW.data() : nullptr;
  }
  const double* weights_array() const {
    return ok ? W.data() : nullptr;
  }
  double operator[](int i) const {
    return ok ? RW.at(i) : -1.;
  }
  double share(int i) const {
    return ok ? RW.at(i) : -1.;
  }
  double weight(int i) const {
    return ok ? W.at(i) : -1.;
  }
  int size() const {
    return N;
  }
  int subset_size() const {
    return K;
  }
  long long performed_iterations() const {
    return iterations;
  }

 private:
  bool set_error() {
    return ok = false;
  }
  bool compute();
  void gen_vset();
};

int filter_out_msg_queue(vm::AugmentedDictionary& out_queue, ton::ShardIdFull old_shard, ton::ShardIdFull subshard,
                         td::uint32* queue_size = nullptr);

std::ostream& operator<<(std::ostream& os, const ShardId& shard_id);

bool pack_std_smc_addr_to(char result[48], bool base64_url, ton::WorkchainId wc, const ton::StdSmcAddress& addr,
                          bool bounceable, bool testnet);
std::string pack_std_smc_addr(bool base64_url, ton::WorkchainId wc, const ton::StdSmcAddress& addr, bool bounceable,
                              bool testnet);
bool unpack_std_smc_addr(const char packed[48], ton::WorkchainId& wc, ton::StdSmcAddress& addr, bool& bounceable,
                         bool& testnet);
bool unpack_std_smc_addr(td::Slice packed, ton::WorkchainId& wc, ton::StdSmcAddress& addr, bool& bounceable,
                         bool& testnet);
bool unpack_std_smc_addr(std::string packed, ton::WorkchainId& wc, ton::StdSmcAddress& addr, bool& bounceable,
                         bool& testnet);

bool store_UInt7(vm::CellBuilder& cb, unsigned long long value);
bool store_UInt7(vm::CellBuilder& cb, unsigned long long value1, unsigned long long value2);
bool store_Maybe_Grams(vm::CellBuilder& cb, td::RefInt256 value);
bool store_Maybe_Grams_nz(vm::CellBuilder& cb, td::RefInt256 value);
bool store_CurrencyCollection(vm::CellBuilder& cb, td::RefInt256 value, Ref<vm::Cell> extra);
bool fetch_CurrencyCollection(vm::CellSlice& cs, td::RefInt256& value, Ref<vm::Cell>& extra, bool inexact = false);
bool unpack_CurrencyCollection(Ref<vm::CellSlice> csr, td::RefInt256& value, Ref<vm::Cell>& extra);

bool valid_library_collection(Ref<vm::Cell> cell, bool catch_errors = true);

bool valid_config_data(Ref<vm::Cell> cell, const td::BitArray<256>& addr, bool catch_errors = true,
                       bool relax_par0 = false, Ref<vm::Cell> old_mparams = {});
bool config_params_present(vm::Dictionary& dict, Ref<vm::Cell> param_dict_root);

bool add_extra_currency(Ref<vm::Cell> extra1, Ref<vm::Cell> extra2, Ref<vm::Cell>& res);
bool sub_extra_currency(Ref<vm::Cell> extra1, Ref<vm::Cell> extra2, Ref<vm::Cell>& res);

ton::AccountIdPrefixFull interpolate_addr(const ton::AccountIdPrefixFull& src, const ton::AccountIdPrefixFull& dest,
                                          int used_dest_bits);
bool interpolate_addr_to(const ton::AccountIdPrefixFull& src, const ton::AccountIdPrefixFull& dest, int used_dest_bits,
                         ton::AccountIdPrefixFull& res);
// result: (transit_addr_dest_bits, nh_addr_dest_bits)
std::pair<int, int> perform_hypercube_routing(ton::AccountIdPrefixFull src, ton::AccountIdPrefixFull dest,
                                              ton::ShardIdFull cur, int used_dest_bits = 0);

bool compute_out_msg_queue_key(Ref<vm::Cell> msg_env, td::BitArray<352>& key);

bool unpack_block_prev_blk(Ref<vm::Cell> block_root, const ton::BlockIdExt& id, std::vector<ton::BlockIdExt>& prev,
                           ton::BlockIdExt& mc_blkid, bool& after_split, ton::BlockIdExt* fetch_blkid = nullptr);
td::Status unpack_block_prev_blk_ext(Ref<vm::Cell> block_root, const ton::BlockIdExt& id,
                                     std::vector<ton::BlockIdExt>& prev, ton::BlockIdExt& mc_blkid, bool& after_split,
                                     ton::BlockIdExt* fetch_blkid = nullptr);
td::Status unpack_block_prev_blk_try(Ref<vm::Cell> block_root, const ton::BlockIdExt& id,
                                     std::vector<ton::BlockIdExt>& prev, ton::BlockIdExt& mc_blkid, bool& after_split,
                                     ton::BlockIdExt* fetch_blkid = nullptr);
td::Status check_block_header(Ref<vm::Cell> block_root, const ton::BlockIdExt& id,
                              ton::Bits256* store_shard_hash_to = nullptr);

std::unique_ptr<vm::Dictionary> get_block_create_stats_dict(Ref<vm::Cell> state_root);

std::unique_ptr<vm::AugmentedDictionary> get_prev_blocks_dict(Ref<vm::Cell> state_root);
bool get_old_mc_block_id(vm::AugmentedDictionary* prev_blocks_dict, ton::BlockSeqno seqno, ton::BlockIdExt& blkid,
                         ton::LogicalTime* end_lt = nullptr);
bool get_old_mc_block_id(vm::AugmentedDictionary& prev_blocks_dict, ton::BlockSeqno seqno, ton::BlockIdExt& blkid,
                         ton::LogicalTime* end_lt = nullptr);
bool unpack_old_mc_block_id(Ref<vm::CellSlice> old_blk_info, ton::BlockSeqno seqno, ton::BlockIdExt& blkid,
                            ton::LogicalTime* end_lt = nullptr);
bool check_old_mc_block_id(vm::AugmentedDictionary* prev_blocks_dict, const ton::BlockIdExt& blkid);
bool check_old_mc_block_id(vm::AugmentedDictionary& prev_blocks_dict, const ton::BlockIdExt& blkid);

td::Result<Ref<vm::Cell>> get_block_transaction(Ref<vm::Cell> block_root, ton::WorkchainId workchain,
                                                const ton::StdSmcAddress& addr, ton::LogicalTime lt);
td::Result<Ref<vm::Cell>> get_block_transaction_try(Ref<vm::Cell> block_root, ton::WorkchainId workchain,
                                                    const ton::StdSmcAddress& addr, ton::LogicalTime lt);

bool get_transaction_in_msg(Ref<vm::Cell> trans_ref, Ref<vm::Cell>& in_msg);
bool is_transaction_in_msg(Ref<vm::Cell> trans_ref, Ref<vm::Cell> msg);
bool is_transaction_out_msg(Ref<vm::Cell> trans_ref, Ref<vm::Cell> msg);
bool get_transaction_id(Ref<vm::Cell> trans_ref, ton::StdSmcAddress& account_addr, ton::LogicalTime& lt);
bool get_transaction_owner(Ref<vm::Cell> trans_ref, ton::StdSmcAddress& addr);

td::uint32 compute_validator_set_hash(ton::CatchainSeqno cc_seqno, ton::ShardIdFull from,
                                      const std::vector<ton::ValidatorDescr>& nodes);

td::Result<Ref<vm::Cell>> get_config_data_from_smc(Ref<vm::Cell> acc_root);
td::Result<Ref<vm::Cell>> get_config_data_from_smc(Ref<vm::CellSlice> acc_csr);
bool important_config_parameters_changed(Ref<vm::Cell> old_cfg_root, Ref<vm::Cell> new_cfg_root, bool coarse = false);

bool is_public_library(td::ConstBitPtr key, Ref<vm::CellSlice> val);

bool parse_hex_hash(const char* str, const char* end, td::Bits256& hash);
bool parse_hex_hash(td::Slice str, td::Bits256& hash);

bool parse_block_id_ext(const char* str, const char* end, ton::BlockIdExt& blkid);
bool parse_block_id_ext(td::Slice str, ton::BlockIdExt& blkid);

}  // namespace block<|MERGE_RESOLUTION|>--- conflicted
+++ resolved
@@ -274,11 +274,8 @@
   td::uint64 gas_used{};
   vm::NewCellStorageStat st_stat;
   unsigned accounts{}, transactions{}, extra_out_msgs{};
-<<<<<<< HEAD
   vm::ProofStorageStat collated_data_stat;
-=======
   unsigned public_library_diff{};
->>>>>>> cef6f47c
   BlockLimitStatus(const BlockLimits& limits_, ton::LogicalTime lt = 0)
       : limits(limits_), cur_lt(std::max(limits_.start_lt, lt)) {
   }
@@ -288,11 +285,8 @@
     transactions = accounts = 0;
     gas_used = 0;
     extra_out_msgs = 0;
-<<<<<<< HEAD
+    public_library_diff = 0;
     collated_data_stat = {};
-=======
-    public_library_diff = 0;
->>>>>>> cef6f47c
   }
   td::uint64 estimate_block_size(const vm::NewCellStorageStat::Stat* extra = nullptr) const;
   int classify() const;
