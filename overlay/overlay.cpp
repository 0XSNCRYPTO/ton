--- conflicted
+++ resolved
@@ -38,17 +38,10 @@
                                              td::actor::ActorId<OverlayManager> manager,
                                              td::actor::ActorId<dht::Dht> dht_node, adnl::AdnlNodeIdShort local_id,
                                              OverlayIdFull overlay_id, std::unique_ptr<Overlays::Callback> callback,
-<<<<<<< HEAD
-                                             OverlayPrivacyRules rules, td::string scope, bool is_external) {
-  auto R = td::actor::create_actor<OverlayImpl>("overlay", keyring, adnl, manager, dht_node, local_id,
-                                                std::move(overlay_id), true, std::vector<adnl::AdnlNodeIdShort>(),
-                                                std::move(callback), std::move(rules), scope, is_external);
-=======
                                              OverlayPrivacyRules rules, td::string scope, bool announce_self) {
   auto R = td::actor::create_actor<OverlayImpl>("overlay", keyring, adnl, manager, dht_node, local_id,
                                                 std::move(overlay_id), true, std::vector<adnl::AdnlNodeIdShort>(),
                                                 std::move(callback), std::move(rules), scope, announce_self);
->>>>>>> caad6d6f
   return td::actor::ActorOwn<Overlay>(std::move(R));
 }
 
@@ -68,11 +61,7 @@
                          td::actor::ActorId<OverlayManager> manager, td::actor::ActorId<dht::Dht> dht_node,
                          adnl::AdnlNodeIdShort local_id, OverlayIdFull overlay_id, bool pub,
                          std::vector<adnl::AdnlNodeIdShort> nodes, std::unique_ptr<Overlays::Callback> callback,
-<<<<<<< HEAD
-                         OverlayPrivacyRules rules, td::string scope, bool is_external)
-=======
                          OverlayPrivacyRules rules, td::string scope, bool announce_self)
->>>>>>> caad6d6f
     : keyring_(keyring)
     , adnl_(adnl)
     , manager_(manager)
@@ -83,19 +72,10 @@
     , public_(pub)
     , rules_(std::move(rules))
     , scope_(scope)
-<<<<<<< HEAD
-    , is_external_(is_external) {
-=======
     , announce_self_(announce_self) {
->>>>>>> caad6d6f
   overlay_id_ = id_full_.compute_short_id();
 
-  if (is_external_) {
-    CHECK(public_);
-    VLOG(OVERLAY_INFO) << this << ": creating public external";
-  } else {
-    VLOG(OVERLAY_INFO) << this << ": creating " << (public_ ? "public" : "private");
-  }
+  VLOG(OVERLAY_INFO) << this << ": creating " << (public_ ? "public" : "private");
 
   for (auto &node : nodes) {
     CHECK(!public_);
@@ -154,13 +134,6 @@
 }
 
 void OverlayImpl::receive_query(adnl::AdnlNodeIdShort src, td::BufferSlice data, td::Promise<td::BufferSlice> promise) {
-  if (is_external_) {
-    LOG(OVERLAY_WARNING) << "dropping query in external overlay " << overlay_id_;
-    promise.set_error(td::Status::Error("overlay is external"));
-    td::actor::send_closure(manager_, &Overlays::send_message, src, local_id_, overlay_id_,
-                            create_serialize_tl_object<ton_api::overlay_message_removePeer>());
-    return;
-  }
   if (!public_) {
     auto P = peers_.get(src);
     if (P == nullptr) {
@@ -252,22 +225,6 @@
     on_ping_result(src, true);
   }
   auto X = fetch_tl_object<ton_api::overlay_Broadcast>(data.clone(), true);
-  if (X.is_error()) {
-    auto Y = fetch_tl_object<ton_api::overlay_message_removePeer>(data.clone(), true);
-    if (Y.is_ok() && public_) {
-      VLOG(OVERLAY_DEBUG) << this << ": received removePeer message from " << src;
-      if (peers_.exists(src)) {
-        del_peer(src);
-      }
-      callback_->on_remove_peer(src);
-      return;
-    }
-  }
-
-  if (is_external_) {
-    LOG(OVERLAY_WARNING) << "dropping message in external overlay " << overlay_id_;
-    return;
-  }
   if (X.is_error()) {
     VLOG(OVERLAY_DEBUG) << this << ": received custom message";
     callback_->receive_message(src, overlay_id_, std::move(data));
@@ -368,11 +325,7 @@
     VLOG(OVERLAY_NOTICE) << this << ": can not get value from DHT: " << res.move_as_error();
   }
 
-<<<<<<< HEAD
-  if (is_external_) {
-=======
   if (!announce_self_) {
->>>>>>> caad6d6f
     return;
   }
 
@@ -578,9 +531,6 @@
 }
 
 void OverlayImpl::deliver_broadcast(PublicKeyHash source, td::BufferSlice data) {
-  if (is_external_) {
-    return;
-  }
   callback_->receive_broadcast(source, overlay_id_, std::move(data));
 }
 
@@ -653,10 +603,6 @@
 }
 
 void OverlayImpl::check_broadcast(PublicKeyHash src, td::BufferSlice data, td::Promise<td::Unit> promise) {
-  if (is_external_) {
-    promise.set_result(td::Unit());
-    return;
-  }
   callback_->check_broadcast(src, overlay_id_, std::move(data), std::move(promise));
 }
 
